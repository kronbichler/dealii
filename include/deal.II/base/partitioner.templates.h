// ---------------------------------------------------------------------
//
// Copyright (C) 2017 - 2022 by the deal.II authors
//
// This file is part of the deal.II library.
//
// The deal.II library is free software; you can use it, redistribute
// it, and/or modify it under the terms of the GNU Lesser General
// Public License as published by the Free Software Foundation; either
// version 2.1 of the License, or (at your option) any later version.
// The full text of the license can be found in the file LICENSE.md at
// the top level directory of deal.II.
//
// ---------------------------------------------------------------------

#ifndef dealii_partitioner_templates_h
#define dealii_partitioner_templates_h

#include <deal.II/base/config.h>

#include <deal.II/base/cuda_size.h>
#include <deal.II/base/mpi_tags.h>
#include <deal.II/base/partitioner.h>

#include <deal.II/lac/cuda_kernels.templates.h>
#include <deal.II/lac/la_parallel_vector.h>

#include <limits>
#include <type_traits>


DEAL_II_NAMESPACE_OPEN

namespace Utilities
{
  namespace MPI
  {
#ifndef DOXYGEN

#  ifdef DEAL_II_WITH_MPI

    template <typename Number, typename MemorySpaceType>
    void
    Partitioner::export_to_ghosted_array_start(
      const unsigned int                              communication_channel,
      const ArrayView<const Number, MemorySpaceType> &locally_owned_array,
      const ArrayView<Number, MemorySpaceType> &      temporary_storage,
      const ArrayView<Number, MemorySpaceType> &      ghost_array,
      std::vector<MPI_Request> &                      requests) const
    {
      AssertDimension(temporary_storage.size(), n_import_indices());
      AssertIndexRange(communication_channel, 200);
      Assert(ghost_array.size() == n_ghost_indices() ||
               ghost_array.size() == n_ghost_indices_in_larger_set,
             ExcGhostIndexArrayHasWrongSize(ghost_array.size(),
                                            n_ghost_indices(),
                                            n_ghost_indices_in_larger_set));

      const unsigned int n_import_targets = import_targets_data.size();
      const unsigned int n_ghost_targets  = ghost_targets_data.size();

      if (n_import_targets > 0)
        AssertDimension(locally_owned_array.size(), locally_owned_size());

      Assert(requests.size() == 0,
             ExcMessage("Another operation seems to still be running. "
                        "Call update_ghost_values_finish() first."));

      const unsigned int mpi_tag =
        Utilities::MPI::internal::Tags::partitioner_export_start +
        communication_channel;
      Assert(mpi_tag <= Utilities::MPI::internal::Tags::partitioner_export_end,
             ExcInternalError());

      // Need to send and receive the data. Use non-blocking communication,
      // where it is usually less overhead to first initiate the receive and
      // then actually send the data
      requests.resize(n_import_targets + n_ghost_targets);

      // as a ghost array pointer, put the data at the end of the given ghost
      // array in case we want to fill only a subset of the ghosts so that we
      // can move data to the right position in a forward loop in the _finish
      // function.
      AssertIndexRange(n_ghost_indices(), n_ghost_indices_in_larger_set + 1);
      const bool use_larger_set =
        (n_ghost_indices_in_larger_set > n_ghost_indices() &&
         ghost_array.size() == n_ghost_indices_in_larger_set);
      Number *ghost_array_ptr =
        use_larger_set ? ghost_array.data() + n_ghost_indices_in_larger_set -
                           n_ghost_indices() :
                         ghost_array.data();

      for (unsigned int i = 0; i < n_ghost_targets; ++i)
        {
          // allow writing into ghost indices even though we are in a
          // const function
          const int ierr =
            MPI_Irecv(ghost_array_ptr,
                      ghost_targets_data[i].second * sizeof(Number),
                      MPI_BYTE,
                      ghost_targets_data[i].first,
                      mpi_tag,
                      communicator,
                      &requests[i]);
          AssertThrowMPI(ierr);
          ghost_array_ptr += ghost_targets_data[i].second;
        }

      Number *temp_array_ptr = temporary_storage.data();
#    if defined(DEAL_II_MPI_WITH_DEVICE_SUPPORT)
      // When using device-aware MPI, the set of local indices that are ghosts
      // indices on other processors is expanded in arrays. This is for
      // performance reasons as this can significantly decrease the number of
      // kernel launched. The indices are expanded the first time the function
      // is called.
      if ((std::is_same<MemorySpaceType, MemorySpace::Default>::value) &&
          (import_indices_plain_dev.size() == 0))
        initialize_import_indices_plain_dev();
#    endif

      for (unsigned int i = 0; i < n_import_targets; ++i)
        {
#    if defined(DEAL_II_MPI_WITH_DEVICE_SUPPORT)
#      ifdef DEAL_II_HAVE_CXX17
          if constexpr (std::is_same<MemorySpaceType,
                                     MemorySpace::Default>::value)
#      else
          if (std::is_same<MemorySpaceType, MemorySpace::Default>::value)
#      endif
            {
              const auto chunk_size = import_indices_plain_dev[i].size();
              using IndexType       = decltype(chunk_size);

              auto import_indices           = import_indices_plain_dev[i];
              auto locally_owned_array_data = locally_owned_array.data();
              MemorySpace::Default::kokkos_space::execution_space exec;
              Kokkos::parallel_for(
                "fill temp_array_ptr",
                Kokkos::RangePolicy<
                  MemorySpace::Default::kokkos_space::execution_space>(
                  exec, 0, chunk_size),
                KOKKOS_LAMBDA(IndexType idx) {
                  temp_array_ptr[idx] =
                    locally_owned_array_data[import_indices[idx]];
                });
              exec.fence();
            }
          else
#    endif
            {
              // copy the data to be sent to the import_data field
              std::vector<std::pair<unsigned int, unsigned int>>::const_iterator
                my_imports = import_indices_data.begin() +
                             import_indices_chunks_by_rank_data[i],
                end_my_imports = import_indices_data.begin() +
                                 import_indices_chunks_by_rank_data[i + 1];
              unsigned int index = 0;
              for (; my_imports != end_my_imports; ++my_imports)
                {
                  const unsigned int chunk_size =
                    my_imports->second - my_imports->first;
                  {
                    std::memcpy(temp_array_ptr + index,
                                locally_owned_array.data() + my_imports->first,
                                chunk_size * sizeof(Number));
                  }
                  index += chunk_size;
                }

              AssertDimension(index, import_targets_data[i].second);
            }

          // start the send operations
          const int ierr =
            MPI_Isend(temp_array_ptr,
                      import_targets_data[i].second * sizeof(Number),
                      MPI_BYTE,
                      import_targets_data[i].first,
                      mpi_tag,
                      communicator,
                      &requests[n_ghost_targets + i]);
          AssertThrowMPI(ierr);
          temp_array_ptr += import_targets_data[i].second;
        }
    }



    template <typename Number, typename MemorySpaceType>
    void
    Partitioner::export_to_ghosted_array_finish(
      const ArrayView<Number, MemorySpaceType> &ghost_array,
      std::vector<MPI_Request> &                requests) const
    {
      Assert(ghost_array.size() == n_ghost_indices() ||
               ghost_array.size() == n_ghost_indices_in_larger_set,
             ExcGhostIndexArrayHasWrongSize(ghost_array.size(),
                                            n_ghost_indices(),
                                            n_ghost_indices_in_larger_set));

      // wait for both sends and receives to complete, even though only
      // receives are really necessary. this gives (much) better performance
      AssertDimension(ghost_targets().size() + import_targets().size(),
                      requests.size());
      if (requests.size() > 0)
        {
          const int ierr =
            MPI_Waitall(requests.size(), requests.data(), MPI_STATUSES_IGNORE);
          AssertThrowMPI(ierr);
        }
      requests.resize(0);

      // in case we only sent a subset of indices, we now need to move the data
      // to the correct positions and delete the old content
      if (n_ghost_indices_in_larger_set > n_ghost_indices() &&
          ghost_array.size() == n_ghost_indices_in_larger_set)
        {
          unsigned int offset =
            n_ghost_indices_in_larger_set - n_ghost_indices();
          // must copy ghost data into extended ghost array
          for (const auto &ghost_range : ghost_indices_subset_data)
            {
              if (offset > ghost_range.first)
                {
                  const unsigned int chunk_size =
                    ghost_range.second - ghost_range.first;
#    ifdef DEAL_II_HAVE_CXX17
                  if constexpr (std::is_same<MemorySpaceType,
                                             MemorySpace::Host>::value)
#    else
                  if (std::is_same<MemorySpaceType, MemorySpace::Host>::value)
#    endif
                    {
                      // If source and destination are overlapping, we must be
                      // careful to use an appropriate copy function.
                      if (ghost_range.first > offset)
                        std::copy_backward(ghost_array.data() + offset,
                                           ghost_array.data() + offset +
                                             chunk_size,
                                           ghost_array.data() +
                                             ghost_range.first);
                      else
                        std::copy(ghost_array.data() + offset,
                                  ghost_array.data() + offset + chunk_size,
                                  ghost_array.data() + ghost_range.first);
                      std::fill(ghost_array.data() +
                                  std::max(ghost_range.second, offset),
                                ghost_array.data() + offset + chunk_size,
                                Number{});
                    }
                  else
                    {
                      Kokkos::View<const Number *,
                                   MemorySpace::Default::kokkos_space>
                        ghost_src_view(ghost_array.data() + offset, chunk_size);
                      Kokkos::View<Number *, MemorySpace::Default::kokkos_space>
                        ghost_dst_view(ghost_array.data() + ghost_range.first,
                                       chunk_size);

                      // If source and destination are overlapping, we can't
                      // just call deep_copy but must copy the data to a buffer
                      // first.
                      if ((offset < ghost_range.first &&
                           ghost_range.first < offset + chunk_size) ||
                          (ghost_range.first < offset &&
                           offset < ghost_range.first + chunk_size))
                        {
                          Kokkos::View<Number *,
                                       MemorySpace::Default::kokkos_space>
                            copy(Kokkos::view_alloc(
                                   "copy", Kokkos::WithoutInitializing),
                                 chunk_size);
                          Kokkos::deep_copy(copy, ghost_src_view);
                          Kokkos::deep_copy(ghost_dst_view, copy);
                        }
                      else
                        {
                          Kokkos::deep_copy(ghost_dst_view, ghost_src_view);
                        }
                      Kokkos::deep_copy(
                        Kokkos::View<Number *,
                                     MemorySpace::Default::kokkos_space>(
                          ghost_array.data() +
                            std::max(ghost_range.second, offset),
                          (offset + chunk_size -
                           std::max(ghost_range.second, offset))),
                        0);
                    }
                  offset += chunk_size;
                }
              else
                {
                  AssertDimension(offset, ghost_range.first);
                  break;
                }
            }
        }
    }



    template <typename Number, typename MemorySpaceType>
    void
    Partitioner::import_from_ghosted_array_start(
      const VectorOperation::values             vector_operation,
      const unsigned int                        communication_channel,
      const ArrayView<Number, MemorySpaceType> &ghost_array,
      const ArrayView<Number, MemorySpaceType> &temporary_storage,
      std::vector<MPI_Request> &                requests) const
    {
      AssertDimension(temporary_storage.size(), n_import_indices());
      AssertIndexRange(communication_channel, 200);
      Assert(ghost_array.size() == n_ghost_indices() ||
               ghost_array.size() == n_ghost_indices_in_larger_set,
             ExcGhostIndexArrayHasWrongSize(ghost_array.size(),
                                            n_ghost_indices(),
                                            n_ghost_indices_in_larger_set));

      (void)vector_operation;

      // nothing to do for insert (only need to zero ghost entries in
      // compress_finish()). in debug mode we want to check consistency of the
      // inserted data, therefore the communication is still initialized.
      // Having different code in debug and optimized mode is somewhat
      // dangerous, but it really saves communication so do it anyway
#    ifndef DEBUG
      if (vector_operation == VectorOperation::insert)
        return;
#    endif

      // nothing to do when we neither have import
      // nor ghost indices.
      if (n_ghost_indices() == 0 && n_import_indices() == 0)
        return;

      const unsigned int n_import_targets = import_targets_data.size();
      const unsigned int n_ghost_targets  = ghost_targets_data.size();

      Assert(requests.size() == 0,
             ExcMessage("Another compress operation seems to still be running. "
                        "Call compress_finish() first."));

      // Need to send and receive the data. Use non-blocking communication,
      // where it is generally less overhead to first initiate the receive and
      // then actually send the data

      const unsigned int mpi_tag =
        Utilities::MPI::internal::Tags::partitioner_import_start +
        communication_channel;
      Assert(mpi_tag <= Utilities::MPI::internal::Tags::partitioner_import_end,
             ExcInternalError());
      requests.resize(n_import_targets + n_ghost_targets);

      // initiate the receive operations
      Number *temp_array_ptr = temporary_storage.data();
      for (unsigned int i = 0; i < n_import_targets; ++i)
        {
          AssertThrow(
            static_cast<std::size_t>(import_targets_data[i].second) *
                sizeof(Number) <
              static_cast<std::size_t>(std::numeric_limits<int>::max()),
            ExcMessage("Index overflow: Maximum message size in MPI is 2GB. "
                       "The number of ghost entries times the size of 'Number' "
                       "exceeds this value. This is not supported."));
          const int ierr =
            MPI_Irecv(temp_array_ptr,
                      import_targets_data[i].second * sizeof(Number),
                      MPI_BYTE,
                      import_targets_data[i].first,
                      mpi_tag,
                      communicator,
                      &requests[i]);
          AssertThrowMPI(ierr);
          temp_array_ptr += import_targets_data[i].second;
        }

      // initiate the send operations

      // in case we want to import only from a subset of the ghosts we want to
      // move the data to send to the front of the array
      AssertIndexRange(n_ghost_indices(), n_ghost_indices_in_larger_set + 1);
      Number *ghost_array_ptr = ghost_array.data();
      for (unsigned int i = 0; i < n_ghost_targets; ++i)
        {
          // in case we only sent a subset of indices, we now need to move the
          // data to the correct positions and delete the old content
          if (n_ghost_indices_in_larger_set > n_ghost_indices() &&
              ghost_array.size() == n_ghost_indices_in_larger_set)
            {
              std::vector<std::pair<unsigned int, unsigned int>>::const_iterator
                my_ghosts = ghost_indices_subset_data.begin() +
                            ghost_indices_subset_chunks_by_rank_data[i],
                end_my_ghosts = ghost_indices_subset_data.begin() +
                                ghost_indices_subset_chunks_by_rank_data[i + 1];
              unsigned int offset = 0;
              for (; my_ghosts != end_my_ghosts; ++my_ghosts)
                {
                  const unsigned int chunk_size =
                    my_ghosts->second - my_ghosts->first;
                  if (ghost_array_ptr + offset !=
                      ghost_array.data() + my_ghosts->first)
                    {
#    ifdef DEAL_II_HAVE_CXX17
                      if constexpr (std::is_same<MemorySpaceType,
                                                 MemorySpace::Host>::value)
#    else
                      if (std::is_same<MemorySpaceType,
                                       MemorySpace::Host>::value)
#    endif
                        {
                          if (offset > my_ghosts->first)
                            std::copy_backward(ghost_array.data() +
                                                 my_ghosts->first,
                                               ghost_array_ptr +
                                                 my_ghosts->second,
                                               ghost_array.data() + offset);
                          else
                            std::copy(ghost_array.data() + my_ghosts->first,
                                      ghost_array.data() + my_ghosts->second,
                                      ghost_array_ptr + offset);
                          std::fill(
                            std::max(ghost_array.data() + my_ghosts->first,
                                     ghost_array_ptr + offset + chunk_size),
                            ghost_array.data() + my_ghosts->second,
                            Number{});
                        }
                      else
                        {
                          Kokkos::View<Number *,
                                       MemorySpace::Default::kokkos_space>
                            copy("copy", chunk_size);
                          Kokkos::deep_copy(
                            copy,
                            Kokkos::View<Number *,
                                         MemorySpace::Default::kokkos_space>(
                              ghost_array.data() + my_ghosts->first,
                              chunk_size));
                          Kokkos::deep_copy(
                            Kokkos::View<Number *,
                                         MemorySpace::Default::kokkos_space>(
                              ghost_array_ptr + offset, chunk_size),
                            copy);
                          Kokkos::deep_copy(
                            Kokkos::View<Number *,
                                         MemorySpace::Default::kokkos_space>(
                              std::max(ghost_array.data() + my_ghosts->first,
                                       ghost_array_ptr + offset + chunk_size),
                              (ghost_array.data() + my_ghosts->second -
                               std::max(ghost_array.data() + my_ghosts->first,
                                        ghost_array_ptr + offset +
                                          chunk_size))),
                            0);
                        }
                    }
                  offset += chunk_size;
                }
              AssertDimension(offset, ghost_targets_data[i].second);
            }

          AssertThrow(
            static_cast<std::size_t>(ghost_targets_data[i].second) *
                sizeof(Number) <
              static_cast<std::size_t>(std::numeric_limits<int>::max()),
            ExcMessage("Index overflow: Maximum message size in MPI is 2GB. "
                       "The number of ghost entries times the size of 'Number' "
                       "exceeds this value. This is not supported."));
          if (std::is_same<MemorySpaceType, MemorySpace::Default>::value)
            Kokkos::fence();
          const int ierr =
            MPI_Isend(ghost_array_ptr,
                      ghost_targets_data[i].second * sizeof(Number),
                      MPI_BYTE,
                      ghost_targets_data[i].first,
                      mpi_tag,
                      communicator,
                      &requests[n_import_targets + i]);
          AssertThrowMPI(ierr);

          ghost_array_ptr += ghost_targets_data[i].second;
        }
    }



    namespace internal
    {
      // In the import_from_ghosted_array_finish we need to invoke abs() also
      // on unsigned data types, which is ill-formed on newer C++
      // standards. To avoid this, we use std::abs on default types but
      // simply return the number on unsigned types
      template <typename Number>
      std::enable_if_t<!std::is_unsigned<Number>::value,
                       typename numbers::NumberTraits<Number>::real_type>
      get_abs(const Number a)
      {
        return std::abs(a);
      }

      template <typename Number>
      std::enable_if_t<std::is_unsigned<Number>::value, Number>
      get_abs(const Number a)
      {
        return a;
      }

      // In the import_from_ghosted_array_finish we might need to calculate the
      // maximal and minimal value for the given number type, which is not
      // straight forward for complex numbers. Therefore, comparison of complex
      // numbers is prohibited and throws an exception.
      template <typename Number>
      DEAL_II_HOST_DEVICE Number
      get_min(const Number a, const Number b)
      {
        return std::min(a, b);
      }

      template <typename Number>
      std::complex<Number>
      get_min(const std::complex<Number> a, const std::complex<Number>)
      {
        AssertThrow(false,
                    ExcMessage("VectorOperation::min not "
                               "implemented for complex numbers"));
        return a;
      }

      template <typename Number>
      DEAL_II_HOST_DEVICE Number
      get_max(const Number a, const Number b)
      {
        return std::max(a, b);
      }

      template <typename Number>
      std::complex<Number>
      get_max(const std::complex<Number> a, const std::complex<Number>)
      {
        AssertThrow(false,
                    ExcMessage("VectorOperation::max not "
                               "implemented for complex numbers"));
        return a;
      }
    } // namespace internal



    template <typename Number, typename MemorySpaceType>
    void
    Partitioner::import_from_ghosted_array_finish(
      const VectorOperation::values                   vector_operation,
      const ArrayView<const Number, MemorySpaceType> &temporary_storage,
      const ArrayView<Number, MemorySpaceType> &      locally_owned_array,
      const ArrayView<Number, MemorySpaceType> &      ghost_array,
      std::vector<MPI_Request> &                      requests) const
    {
      AssertDimension(temporary_storage.size(), n_import_indices());
      Assert(ghost_array.size() == n_ghost_indices() ||
               ghost_array.size() == n_ghost_indices_in_larger_set,
             ExcGhostIndexArrayHasWrongSize(ghost_array.size(),
                                            n_ghost_indices(),
                                            n_ghost_indices_in_larger_set));

      // in optimized mode, no communication was started, so leave the
      // function directly (and only clear ghosts)
#    ifndef DEBUG
      if (vector_operation == VectorOperation::insert)
        {
          Assert(requests.empty(),
                 ExcInternalError(
                   "Did not expect a non-empty communication "
                   "request when inserting. Check that the same "
                   "vector_operation argument was passed to "
                   "import_from_ghosted_array_start as is passed "
                   "to import_from_ghosted_array_finish."));

<<<<<<< HEAD
          Kokkos::deep_copy(
            Kokkos::View<Number *, typename MemorySpaceType::kokkos_space>(
              ghost_array.data(), ghost_array.size()),
            0);
=======
#      ifdef DEAL_II_WITH_CUDA
          if (std::is_same<MemorySpaceType, MemorySpace::CUDA>::value)
            {
              cudaMemset(ghost_array.data(),
                         0,
                         sizeof(Number) * ghost_array.size());
            }
          else
#      endif
            {
              if DEAL_II_CONSTEXPR_IN_CONDITIONAL (std::is_trivial<
                                                     Number>::value)
                std::memset(ghost_array.data(),
                            0,
                            sizeof(Number) * ghost_array.size());
              else
                std::fill(ghost_array.data(),
                          ghost_array.data() + ghost_array.size(),
                          0);
            }
>>>>>>> ff19f1ad
          return;
        }
#    endif

      // nothing to do when we neither have import nor ghost indices.
      if (n_ghost_indices() == 0 && n_import_indices() == 0)
        return;

      const unsigned int n_import_targets = import_targets_data.size();
      const unsigned int n_ghost_targets  = ghost_targets_data.size();

#    if defined(DEAL_II_MPI_WITH_DEVICE_SUPPORT)
      // When using device-aware MPI, the set of local indices that are ghosts
      // indices on other processors is expanded in arrays. This is for
      // performance reasons as this can significantly decrease the number of
      // kernel launched. The indices are expanded the first time the function
      // is called.
      if ((std::is_same<MemorySpaceType, MemorySpace::Default>::value) &&
          (import_indices_plain_dev.size() == 0))
        initialize_import_indices_plain_dev();
#    endif

      if (vector_operation != dealii::VectorOperation::insert)
        AssertDimension(n_ghost_targets + n_import_targets, requests.size());
      // first wait for the receive to complete
      if (requests.size() > 0 && n_import_targets > 0)
        {
          AssertDimension(locally_owned_array.size(), locally_owned_size());
          const int ierr =
            MPI_Waitall(n_import_targets, requests.data(), MPI_STATUSES_IGNORE);
          AssertThrowMPI(ierr);

          const Number *read_position = temporary_storage.data();
#    if defined(DEAL_II_MPI_WITH_DEVICE_SUPPORT)
#      ifdef DEAL_II_HAVE_CXX17
          if constexpr (std::is_same<MemorySpaceType,
                                     MemorySpace::Default>::value)
#      else
          if (std::is_same<MemorySpaceType, MemorySpace::Default>::value)
#      endif
            {
              if (vector_operation == dealii::VectorOperation::add)
                {
                  for (auto const &import_indices_plain :
                       import_indices_plain_dev)
                    {
                      const auto chunk_size = import_indices_plain.size();

                      using IndexType = decltype(chunk_size);
                      MemorySpace::Default::kokkos_space::execution_space exec;
                      Kokkos::parallel_for(
                        "fill locally_owned_array, add",
                        Kokkos::RangePolicy<
                          MemorySpace::Default::kokkos_space::execution_space>(
                          exec, 0, chunk_size),
                        KOKKOS_LAMBDA(IndexType idx) {
                          locally_owned_array
                            .data()[import_indices_plain(idx)] +=
                            read_position[idx];
                        });
                      exec.fence();

                      read_position += chunk_size;
                    }
                }
              else if (vector_operation == dealii::VectorOperation::min)
                {
                  for (auto const &import_indices_plain :
                       import_indices_plain_dev)
                    {
                      const auto chunk_size = import_indices_plain.size();

                      using IndexType = decltype(chunk_size);
                      MemorySpace::Default::kokkos_space::execution_space exec;
                      Kokkos::parallel_for(
                        "fill locally_owned_array, min",
                        Kokkos::RangePolicy<
                          MemorySpace::Default::kokkos_space::execution_space>(
                          exec, 0, chunk_size),
                        KOKKOS_LAMBDA(IndexType idx) {
                          locally_owned_array
                            .data()[import_indices_plain(idx)] =
                            internal::get_min(
                              locally_owned_array
                                .data()[import_indices_plain(idx)],
                              read_position[idx]);
                        });
                      exec.fence();

                      read_position += chunk_size;
                    }
                }
              else if (vector_operation == dealii::VectorOperation::max)
                {
                  for (auto const &import_indices_plain :
                       import_indices_plain_dev)
                    {
                      const auto chunk_size = import_indices_plain.size();

                      using IndexType = decltype(chunk_size);
                      MemorySpace::Default::kokkos_space::execution_space exec;
                      Kokkos::parallel_for(
                        "fill locally_owned_array, max",
                        Kokkos::RangePolicy<
                          MemorySpace::Default::kokkos_space::execution_space>(
                          exec, 0, chunk_size),
                        KOKKOS_LAMBDA(IndexType idx) {
                          locally_owned_array
                            .data()[import_indices_plain(idx)] =
                            internal::get_max(
                              locally_owned_array
                                .data()[import_indices_plain(idx)],
                              read_position[idx]);
                        });
                      exec.fence();

                      read_position += chunk_size;
                    }
                }
              else
                {
                  for (auto const &import_indices_plain :
                       import_indices_plain_dev)
                    {
                      // We can't easily assert here, so we just move the
                      // pointer matching the host code.
                      const auto chunk_size = import_indices_plain.size();
                      read_position += chunk_size;
                    }
                }
            }
          else
#    endif
            {
              // If the operation is no insertion, add the imported data to the
              // local values. For insert, nothing is done here (but in debug
              // mode we assert that the specified value is either zero or
              // matches with the ones already present
              if (vector_operation == dealii::VectorOperation::add)
                for (const auto &import_range : import_indices_data)
                  for (unsigned int j = import_range.first;
                       j < import_range.second;
                       j++)
                    locally_owned_array[j] += *read_position++;
              else if (vector_operation == dealii::VectorOperation::min)
                for (const auto &import_range : import_indices_data)
                  for (unsigned int j = import_range.first;
                       j < import_range.second;
                       j++)
                    {
                      locally_owned_array[j] =
                        internal::get_min(*read_position,
                                          locally_owned_array[j]);
                      read_position++;
                    }
              else if (vector_operation == dealii::VectorOperation::max)
                for (const auto &import_range : import_indices_data)
                  for (unsigned int j = import_range.first;
                       j < import_range.second;
                       j++)
                    {
                      locally_owned_array[j] =
                        internal::get_max(*read_position,
                                          locally_owned_array[j]);
                      read_position++;
                    }
              else
                for (const auto &import_range : import_indices_data)
                  for (unsigned int j = import_range.first;
                       j < import_range.second;
                       j++, read_position++)
                    // Below we use relatively large precision in units in the
                    // last place (ULP) as this Assert can be easily triggered
                    // in p::d::SolutionTransfer. The rationale is that during
                    // interpolation on two elements sharing the face, values on
                    // this face obtained from each side might be different due
                    // to additions being done in different order. If the local
                    // value is zero, it indicates that the local process has
                    // not set the value during the cell loop and its value can
                    // be safely overridden.
                    Assert(
                      *read_position == Number() ||
                        internal::get_abs(locally_owned_array[j] -
                                          *read_position) <=
                          internal::get_abs(locally_owned_array[j] +
                                            *read_position) *
                            100000. *
                            std::numeric_limits<typename numbers::NumberTraits<
                              Number>::real_type>::epsilon(),
                      typename dealii::LinearAlgebra::distributed::Vector<
                        Number>::ExcNonMatchingElements(*read_position,
                                                        locally_owned_array[j],
                                                        my_pid));
            }

          AssertDimension(read_position - temporary_storage.data(),
                          n_import_indices());
        }

      // wait for the send operations to complete
      if (requests.size() > 0 && n_ghost_targets > 0)
        {
          const int ierr = MPI_Waitall(n_ghost_targets,
                                       &requests[n_import_targets],
                                       MPI_STATUSES_IGNORE);
          AssertThrowMPI(ierr);
        }
      else
        AssertDimension(n_ghost_indices(), 0);

      // clear the ghost array in case we did not yet do that in the _start
      // function
      if (ghost_array.size() > 0)
        {
          Assert(ghost_array.begin() != nullptr, ExcInternalError());

#    if defined(DEAL_II_MPI_WITH_DEVICE_SUPPORT)
#      ifdef DEAL_II_HAVE_CXX17
          if constexpr (std::is_same<MemorySpaceType,
                                     MemorySpace::Default>::value)
#      else
          if (std::is_same<MemorySpaceType, MemorySpace::Default>::value)
#      endif
            {
              Kokkos::deep_copy(
                Kokkos::View<Number *, MemorySpace::Default::kokkos_space>(
                  ghost_array.data(), n_ghost_indices()),
                0);
            }
          else
#    endif
            {
              if DEAL_II_CONSTEXPR_IN_CONDITIONAL (std::is_trivial<
                                                     Number>::value)
                {
                  std::memset(ghost_array.data(),
                              0,
                              sizeof(Number) * n_ghost_indices());
                }
              else
                std::fill(ghost_array.data(),
                          ghost_array.data() + n_ghost_indices(),
                          0);
            }
        }

      // clear the compress requests
      requests.resize(0);
    }


#  endif // ifdef DEAL_II_WITH_MPI
#endif   // ifndef DOXYGEN

  } // end of namespace MPI

} // namespace Utilities


DEAL_II_NAMESPACE_CLOSE

#endif<|MERGE_RESOLUTION|>--- conflicted
+++ resolved
@@ -573,33 +573,10 @@
                    "import_from_ghosted_array_start as is passed "
                    "to import_from_ghosted_array_finish."));
 
-<<<<<<< HEAD
           Kokkos::deep_copy(
             Kokkos::View<Number *, typename MemorySpaceType::kokkos_space>(
               ghost_array.data(), ghost_array.size()),
             0);
-=======
-#      ifdef DEAL_II_WITH_CUDA
-          if (std::is_same<MemorySpaceType, MemorySpace::CUDA>::value)
-            {
-              cudaMemset(ghost_array.data(),
-                         0,
-                         sizeof(Number) * ghost_array.size());
-            }
-          else
-#      endif
-            {
-              if DEAL_II_CONSTEXPR_IN_CONDITIONAL (std::is_trivial<
-                                                     Number>::value)
-                std::memset(ghost_array.data(),
-                            0,
-                            sizeof(Number) * ghost_array.size());
-              else
-                std::fill(ghost_array.data(),
-                          ghost_array.data() + ghost_array.size(),
-                          0);
-            }
->>>>>>> ff19f1ad
           return;
         }
 #    endif
