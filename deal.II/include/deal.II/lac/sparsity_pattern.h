--- conflicted
+++ resolved
@@ -537,15 +537,9 @@
    * matrix structure.  It must be compressed. The matrix structure is not
    * compressed after this function finishes.
    */
-<<<<<<< HEAD
-  SparsityPattern (const SparsityPattern &original,
+  SparsityPattern (const SparsityPattern  &original,
                    const size_type        max_per_row,
                    const size_type        extra_off_diagonals);
-=======
-  SparsityPattern (const SparsityPattern  &original,
-                   const unsigned int      max_per_row,
-                   const unsigned int      extra_off_diagonals);
->>>>>>> 1823cca4
 
   /**
    * Destructor.
